--- conflicted
+++ resolved
@@ -46,12 +46,9 @@
 	remoteEnv: Record<string, string>;
 	additionalCacheFroms: string[];
 	useBuildKit: 'auto' | 'never';
-<<<<<<< HEAD
 	omitLoggerHeader?: boolean | undefined;
-=======
 	buildxPlatform: string | undefined;
 	buildxPush: boolean;
->>>>>>> 66eec95c
 }
 
 export async function launch(options: ProvisionOptions, disposables: (() => Promise<unknown> | undefined)[]) {
